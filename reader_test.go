--- conflicted
+++ resolved
@@ -552,7 +552,6 @@
 	}
 }
 
-<<<<<<< HEAD
 func TestReaderReset(t *testing.T) {
 	data := []byte("hello reset")
 	var buf bytes.Buffer
@@ -587,19 +586,20 @@
 	if !bytes.Equal(p, data[:n]) {
 		t.Fatalf("bad read: %q (!= %q)", p, data[:n])
 	}
-=======
+}
+
 func TestReaderWriteToPreviousError(t *testing.T) {
 	// construct an io.Reader that returns an error on the first read and a
 	// valid snappy-framed stream on subsequent reads.
 	var stream io.Reader
 	stream = encodedString("hello")
 	stream = readErrorFirst(stream, fmt.Errorf("one time error"))
-	stream = NewReader(stream, true)
+	stream = NewReader(stream)
 
 	var buf bytes.Buffer
 
 	// attempt the first read from the stream.
-	n, err := stream.(*reader).WriteTo(&buf)
+	n, err := stream.(*Reader).WriteTo(&buf)
 	if err == nil {
 		t.Fatalf("error expected")
 	}
@@ -608,7 +608,7 @@
 	}
 
 	// attempt a second read from the stream.
-	n, err = stream.(*reader).WriteTo(&buf)
+	n, err = stream.(*Reader).WriteTo(&buf)
 	if err == nil {
 		t.Fatalf("error expected")
 	}
@@ -643,10 +643,10 @@
 
 func TestReaderWriteToWriteError(t *testing.T) {
 	origmsg := "hello"
-	stream := NewReader(encodedString(origmsg), true)
+	stream := NewReader(encodedString(origmsg))
 
 	// attempt to write the stream to an io.Writer that will not accept input.
-	n, err := stream.(*reader).WriteTo(unwritable(fmt.Errorf("cannot write to this writer")))
+	n, err := stream.WriteTo(unwritable(fmt.Errorf("cannot write to this writer")))
 	if err == nil {
 		t.Fatalf("error expected")
 	}
@@ -657,7 +657,7 @@
 	// the decoded message can still be read successfully because the encoded
 	// stream was not corrupt/broken.
 	var buf bytes.Buffer
-	n, err = stream.(*reader).WriteTo(&buf)
+	n, err = stream.WriteTo(&buf)
 	if err != nil {
 		t.Errorf("unexpected error: %v", err)
 	}
@@ -674,7 +674,7 @@
 	err error
 }
 
-func (w *writerUnwritable) Write([]byte) (int, error) {
+func (w *writerUnwritable) Write(p []byte) (int, error) {
 	return 0, w.err
 }
 
@@ -686,6 +686,6 @@
 	var buf bytes.Buffer
 	w := NewWriter(&buf)
 	io.WriteString(w, s)
+	w.Flush()
 	return &buf
->>>>>>> a5260a30
 }